[build-system]
requires = ["setuptools>=64", "setuptools_scm>=8"]
build-backend = "setuptools.build_meta"

[project]
name = "pipecat-ai"
dynamic = ["version"]
description = "An open source framework for voice (and multimodal) assistants"
license = "BSD-2-Clause"
license-files = ["LICENSE"]
readme = "README.md"
requires-python = ">=3.10"
keywords = ["webrtc", "audio", "video", "ai"]
classifiers = [
    "Development Status :: 5 - Production/Stable",
    "Intended Audience :: Developers",
    "Topic :: Communications :: Conferencing",
    "Topic :: Multimedia :: Sound/Audio",
    "Topic :: Multimedia :: Video",
    "Topic :: Scientific/Engineering :: Artificial Intelligence"
]
dependencies = [
    "aiofiles>=24.1.0,<25",
    "aiohttp>=3.11.12,<4",
    "audioop-lts~=0.2.1; python_version>='3.13'",
    "docstring_parser~=0.16",
    "loguru~=0.7.3",
    "Markdown>=3.7,<4",
    "nltk>=3.9.1,<4",
    "numpy>=1.26.4,<3",
    "Pillow>=11.1.0,<12",
    "protobuf~=5.29.3",
    "pydantic>=2.10.6,<3",
    "pyloudnorm~=0.1.1",
    "resampy~=0.4.3",
    "soxr~=0.5.0",
    "openai>=1.74.0,<3",
    # Pinning numba to resolve package dependencies
    "numba==0.61.2",
    "wait_for2>=0.4.1; python_version<'3.12'",
]

[project.urls]
Source = "https://github.com/pipecat-ai/pipecat"
Website = "https://pipecat.ai"

[project.optional-dependencies]
aic = [ "aic-sdk~=1.0.1" ]
anthropic = [ "anthropic~=0.49.0" ]
assemblyai = [ "pipecat-ai[websockets-base]" ]
asyncai = [ "pipecat-ai[websockets-base]" ]
aws = [ "aioboto3~=15.0.0", "pipecat-ai[websockets-base]" ]
aws-nova-sonic = [ "aws_sdk_bedrock_runtime~=0.1.1; python_version>='3.12'" ]
azure = [ "azure-cognitiveservices-speech~=1.42.0"]
cartesia = [ "cartesia~=2.0.3", "pipecat-ai[websockets-base]" ]
cerebras = []
deepseek = []
daily = [ "daily-python~=0.21.0" ]
deepgram = [ "deepgram-sdk~=4.7.0" ]
elevenlabs = [ "pipecat-ai[websockets-base]" ]
fal = [ "fal-client~=0.5.9" ]
fireworks = []
fish = [ "ormsgpack~=1.7.0", "pipecat-ai[websockets-base]" ]
gladia = [ "pipecat-ai[websockets-base]" ]
google = [ "google-cloud-speech>=2.33.0,<3", "google-cloud-texttospeech>=2.31.0,<3", "google-genai>=1.41.0,<2", "pipecat-ai[websockets-base]" ]
grok = []
groq = [ "groq~=0.23.0" ]
gstreamer = [ "pygobject~=3.50.0" ]
heygen = [ "livekit>=1.0.13", "pipecat-ai[websockets-base]" ]
hume = [ "hume>=0.11.2" ]
inworld = []
krisp = [ "pipecat-ai-krisp~=0.4.0" ]
koala = [ "pvkoala~=2.0.3" ]
langchain = [ "langchain~=0.3.20", "langchain-community~=0.3.20", "langchain-openai~=0.3.9" ]
livekit = [ "livekit~=1.0.13", "livekit-api~=1.0.5", "tenacity>=8.2.3,<10.0.0" ]
lmnt = [ "pipecat-ai[websockets-base]" ]
local = [ "pyaudio~=0.2.14" ]
mcp = [ "mcp[cli]>=1.11.0,<2" ]
mem0 = [ "mem0ai~=0.1.94" ]
mistral = []
mlx-whisper = [ "mlx-whisper~=0.4.2" ]
moondream = [ "accelerate~=1.10.0", "einops~=0.8.0", "pyvips[binary]~=3.0.0", "timm~=1.0.13", "transformers>=4.48.0" ]
nim = []
neuphonic = [ "pipecat-ai[websockets-base]" ]
noisereduce = [ "noisereduce~=3.0.3" ]
openai = [ "pipecat-ai[websockets-base]" ]
openpipe = [ "openpipe>=4.50.0,<6" ]
openrouter = []
perplexity = []
playht = [ "pipecat-ai[websockets-base]" ]
qwen = []
rime = [ "pipecat-ai[websockets-base]" ]
riva = [ "nvidia-riva-client~=2.21.1" ]
runner = [ "python-dotenv>=1.0.0,<2.0.0", "uvicorn>=0.32.0,<1.0.0", "fastapi>=0.115.6,<0.117.0", "pipecat-ai-small-webrtc-prebuilt>=1.0.0"]
sambanova = []
sarvam = [ "pipecat-ai[websockets-base]" ]
sentry = [ "sentry-sdk>=2.28.0,<3" ]
local-smart-turn = [ "coremltools>=8.0", "transformers", "torch>=2.5.0,<3", "torchaudio>=2.5.0,<3" ]
local-smart-turn-v3 = [ "transformers", "onnxruntime>=1.20.1,<2" ]
remote-smart-turn = []
silero = [ "onnxruntime>=1.20.1,<2" ]
simli = [ "simli-ai~=0.1.10"]
soniox = [ "pipecat-ai[websockets-base]" ]
soundfile = [ "soundfile~=0.13.0" ]
<<<<<<< HEAD
speechmatics = [ "speechmatics-voice[smart]>=0.1.16" ]
=======
speechmatics = [ "speechmatics-rt>=0.5.0" ]
>>>>>>> 493d6bf9
strands = [ "strands-agents>=1.9.1,<2" ]
tavus=[]
together = []
tracing = [ "opentelemetry-sdk>=1.33.0", "opentelemetry-api>=1.33.0", "opentelemetry-instrumentation>=0.54b0" ]
ultravox = [ "transformers>=4.48.0", "vllm>=0.9.0" ]
webrtc = [ "aiortc>=1.13.0,<2", "opencv-python>=4.11.0.86,<5" ]
websocket = [ "pipecat-ai[websockets-base]", "fastapi>=0.115.6,<0.117.0" ]
websockets-base = [ "websockets>=13.1,<16.0" ]
whisper = [ "faster-whisper~=1.1.1" ]

[dependency-groups]
dev = [
    "build~=1.2.2",
    "coverage~=7.9.1",
    "grpcio-tools~=1.67.1",
    "pip-tools~=7.4.1",
    "pre-commit~=4.2.0",
    "pyright>=1.1.404,<1.2",
    "pytest~=8.4.1",
    "pytest-asyncio~=1.1.0",
    "pytest-aiohttp==1.1.0",
    "ruff>=0.12.11,<1",
    "setuptools~=78.1.1",
    "setuptools_scm~=8.3.1",
    "python-dotenv>=1.0.1,<2.0.0",
]

docs = [
    "sphinx>=8.1.3",
    "sphinx-rtd-theme",
    "sphinx-markdown-builder",
    "sphinx-autodoc-typehints",
    "toml",
]

[tool.setuptools.packages.find]
where = ["src"]

[tool.setuptools.package-data]
"pipecat" = ["py.typed"]
"pipecat.audio.dtmf" = [
    "src/pipecat/audio/dtmf/dtmf-0.wav",
    "src/pipecat/audio/dtmf/dtmf-1.wav",
    "src/pipecat/audio/dtmf/dtmf-2.wav",
    "src/pipecat/audio/dtmf/dtmf-3.wav",
    "src/pipecat/audio/dtmf/dtmf-4.wav",
    "src/pipecat/audio/dtmf/dtmf-5.wav",
    "src/pipecat/audio/dtmf/dtmf-6.wav",
    "src/pipecat/audio/dtmf/dtmf-7.wav",
    "src/pipecat/audio/dtmf/dtmf-8.wav",
    "src/pipecat/audio/dtmf/dtmf-9.wav",
    "src/pipecat/audio/dtmf/dtmf-pound.wav",
    "src/pipecat/audio/dtmf/dtmf-star.wav",
]
"pipecat.services.aws_nova_sonic" = ["src/pipecat/services/aws_nova_sonic/ready.wav"]
"pipecat.audio.turn.smart_turn.data" = ["src/pipecat/audio/turn/smart_turn/data/smart-turn-v3.0.onnx"]

[tool.pytest.ini_options]
addopts = "--verbose"
testpaths = ["tests"]
pythonpath = ["src"]
asyncio_default_fixture_loop_scope = "function"
filterwarnings = [
    "ignore:'audioop' is deprecated:DeprecationWarning",
]

[tool.setuptools_scm]
local_scheme = "no-local-version"
fallback_version = "0.0.0-dev"

[tool.ruff]
exclude = [".git", "*_pb2.py"]
line-length = 100

[tool.ruff.lint]
select = [
    "D", # Docstring rules
    "I", # Import rules
]
ignore = [
    "D105",  # Missing docstring in magic methods (__str__, __repr__, etc.)
]

[tool.ruff.lint.per-file-ignores]
# Skip docstring checks for non-source code
"examples/**/*.py" = ["D"]
"tests/**/*.py" = ["D"]
"scripts/**/*.py" = ["D"]
"docs/**/*.py" = ["D"]
# Skip D104 (missing docstring in public package) for __init__.py files
"**/__init__.py" = ["D104"]
# Skip specific rules for generated protobuf files
"**/*_pb2.py" = ["D"]
"src/pipecat/services/__init__.py" = ["D"]

[tool.ruff.lint.pydocstyle]
convention = "google"

[tool.coverage.run]
command_line = "--module pytest"
source = ["src"]
omit = ["*/tests/*"]<|MERGE_RESOLUTION|>--- conflicted
+++ resolved
@@ -102,11 +102,7 @@
 simli = [ "simli-ai~=0.1.10"]
 soniox = [ "pipecat-ai[websockets-base]" ]
 soundfile = [ "soundfile~=0.13.0" ]
-<<<<<<< HEAD
 speechmatics = [ "speechmatics-voice[smart]>=0.1.16" ]
-=======
-speechmatics = [ "speechmatics-rt>=0.5.0" ]
->>>>>>> 493d6bf9
 strands = [ "strands-agents>=1.9.1,<2" ]
 tavus=[]
 together = []
