--- conflicted
+++ resolved
@@ -90,15 +90,12 @@
 
 - Prevented `HeyGenVideoService` from automatically disconnecting after 5 minutes.
 
-<<<<<<< HEAD
 ### Added
 
 - Added ai-coustics integrated VAD (`AICVADAnalyzer`) with `AICFilter` factory and
   example wiring; leverages the enhancement model for robust detection with no
   ONNX dependency or added processing complexity.
 
-=======
->>>>>>> c1573c1f
 ## [0.0.94] - 2025-11-10
 
 ### Changed
