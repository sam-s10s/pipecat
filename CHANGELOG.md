--- conflicted
+++ resolved
@@ -9,10 +9,9 @@
 
 ### Added
 
-<<<<<<< HEAD
 - Added supprt for Sarvam Speech-to-Text service (`SarvamSTTService`) with streaming WebSocket
   support for `saarika` (STT) and `saaras` (STT-translate) models.
-=======
+
 - Added support for including images or audio to LLM context messages using
   `LLMContext.create_image_message()` or `LLMContext.create_image_url_message()`
   (not all LLMs support URLs) and `LLMContext.create_audio_message()`. For
@@ -25,7 +24,6 @@
 
 - New event handlers for the `DeepgramFluxSTTService`: `on_start_of_turn`,
   `on_turn_resumed`, `on_end_of_turn`, `on_eager_end_of_turn`, `on_update`.
->>>>>>> 5e00133e
 
 - Added `generation_config` parameter support to `CartesiaTTSService` and
   `CartesiaHttpTTSService` for Cartesia Sonic-3 models. Includes a new
