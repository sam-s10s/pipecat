#
# Copyright (c) 2024–2025, Daily
#
# SPDX-License-Identifier: BSD 2-Clause License
#

"""Speechmatics STT service integration."""

import asyncio
import os
import time
from typing import Any, AsyncGenerator

from dotenv import load_dotenv
from loguru import logger
from pydantic import BaseModel

from pipecat import __version__ as pipecat_version
from pipecat.frames.frames import (
    CancelFrame,
    EndFrame,
    ErrorFrame,
    Frame,
    InterimTranscriptionFrame,
    InterruptionTaskFrame,
    StartFrame,
    TranscriptionFrame,
    UserStartedSpeakingFrame,
    UserStoppedSpeakingFrame,
)
from pipecat.processors.frame_processor import FrameDirection
from pipecat.services.stt_service import STTService
from pipecat.transcriptions.language import Language
from pipecat.utils.tracing.service_decorators import traced_stt

try:
    from speechmatics.voice import (
        AdditionalVocabEntry,
        AgentClientMessageType,
        AgentServerMessageType,
        AudioEncoding,
        DiarizationFocusMode,
        DiarizationKnownSpeaker,
        DiarizationSpeakerConfig,
        EndOfUtteranceMode,
        OperatingPoint,
        SpeakerSegment,
        SpeakerVADStatus,
        VoiceAgentClient,
        VoiceAgentConfig,
    )
except ModuleNotFoundError as e:
    logger.error(f"Exception: {e}")
    logger.error(
        "In order to use Speechmatics, you need to `pip install pipecat-ai[speechmatics]`."
    )
    raise Exception(f"Missing module: {e}")

# Load environment variables
load_dotenv()


class SpeechmaticsSTTService(STTService):
    """Speechmatics STT service implementation.

    This service provides real-time speech-to-text transcription using the Speechmatics API.
    It supports partial and final transcriptions, multiple languages, various audio formats,
    and speaker diarization.
    """

    class InputParams(BaseModel):
        """Configuration parameters for Speechmatics STT service.

        Parameters:
            operating_point: Operating point for transcription accuracy vs. latency tradeoff. It is
                recommended to use OperatingPoint.ENHANCED for most use cases. Defaults to
                OperatingPoint.ENHANCED.

            domain: Domain for Speechmatics API. Defaults to None.

            language: Language code for transcription. Defaults to `Language.EN`.

            output_locale: Output locale for transcription, e.g. `Language.EN_GB`.
                Defaults to None.

            enable_vad: Enable VAD to trigger end of utterance detection. This should be used
                without any other VAD enabled in the agent and will emit the speaker started
                and stopped frames. Defaults to False.

            max_delay: Maximum delay in seconds for transcription. This forces the STT engine to
                speed up the processing of transcribed words and reduces the interval between partial
                and final results. Lower values can have an impact on accuracy. Defaults to 0.7.

            end_of_utterance_silence_trigger: Maximum delay in seconds for end of utterance trigger.
                The delay is used to wait for any further transcribed words before emitting the final
                word frames. The value must be lower than max_delay.
                Defaults to 0.2.

            end_of_utterance_max_delay: Maximum delay in seconds for end of utterance detection.
                This is used to wait for any further transcribed words before emitting the final
                word frames. The value must be lower than max_delay.
                Defaults to 10.0.

            end_of_utterance_mode: End of utterance delay mode. When ADAPTIVE is used, the delay
                can be adjusted on the content of what the most recent speaker has said, such as
                rate of speech and whether they have any pauses or disfluencies. When FIXED is used,
                the delay is fixed to the value of `end_of_utterance_delay`. Use of NONE disables
                end of utterance detection and uses a fallback timer.
                Defaults to `EndOfUtteranceMode.FIXED`.

            additional_vocab: List of additional vocabulary entries. If you supply a list of
                additional vocabulary entries, the this will increase the weight of the words in the
                vocabulary and help the STT engine to better transcribe the words.
                Defaults to [].

            punctuation_overrides: Punctuation overrides. This allows you to override the punctuation
                in the STT engine. This is useful for languages that use different punctuation
                than English. See documentation for more information.
                Defaults to None.

            enable_diarization: Enable speaker diarization. When enabled, the STT engine will
                determine and attribute words to unique speakers. The speaker_sensitivity
                parameter can be used to adjust the sensitivity of diarization.
                Defaults to False.

            speaker_sensitivity: Diarization sensitivity. A higher value increases the sensitivity
                of diarization and helps when two or more speakers have similar voices.
                Defaults to 0.5.

            max_speakers: Maximum number of speakers to detect. This forces the STT engine to cluster
                words into a fixed number of speakers. It should not be used to limit the number of
                speakers, unless it is clear that there will only be a known number of speakers.
                Defaults to None.

            speaker_active_format: Formatter for active speaker ID. This formatter is used to format
                the text output for individual speakers and ensures that the context is clear for
                language models further down the pipeline. The attributes `text` and `speaker_id` are
                available. The system instructions for the language model may need to include any
                necessary instructions to handle the formatting.
                Example: `@{speaker_id}: {text}`.
                Defaults to transcription output.

            speaker_passive_format: Formatter for passive speaker ID. As with the
                speaker_active_format, the attributes `text` and `speaker_id` are available.
                Example: `@{speaker_id} [background]: {text}`.
                Defaults to transcription output.

            prefer_current_speaker: Prefer current speaker ID. When set to true, groups of words close
                together are given extra weight to be identified as the same speaker.
                Defaults to False.

            focus_speakers: List of speaker IDs to focus on. When enabled, only these speakers are
                emitted as finalized frames and other speakers are considered passive. Words from
                other speakers are still processed, but only emitted when a focussed speaker has
                also said new words. A list of labels (e.g. `S1`, `S2`) or identifiers of known
                speakers (e.g. `speaker_1`, `speaker_2`) can be used.
                Defaults to [].

            ignore_speakers: List of speaker IDs to ignore. When enabled, these speakers are
                excluded from the transcription and their words are not processed. Their speech
                will not trigger any VAD or end of utterance detection. By default, any speaker
                with a label starting and ending with double underscores will be excluded (e.g.
                `__ASSISTANT__`).
                Defaults to [].

            focus_mode: Speaker focus mode for diarization. When set to `DiarizationFocusMode.RETAIN`,
                the STT engine will retain words spoken by other speakers (not listed in `ignore_speakers`)
                and process them as passive speaker frames. When set to `DiarizationFocusMode.IGNORE`,
                the STT engine will ignore words spoken by other speakers and they will not be processed.
                Defaults to `DiarizationFocusMode.RETAIN`.

            known_speakers: List of known speaker labels and identifiers. If you supply a list of
                labels and identifiers for speakers, then the STT engine will use them to attribute
                any spoken words to that speaker. This is useful when you want to attribute words
                to a specific speaker, such as the assistant or a specific user. Labels and identifiers
                can be obtained from a running STT session and then used in subsequent sessions.
                Identifiers are unique to each Speechmatics account and cannot be used across accounts.
                Refer to our examples on the format of the known_speakers parameter.
                Defaults to [].

            audio_encoding: Audio encoding format. Defaults to AudioEncoding.PCM_S16LE.
        """

        # Service configuration
        operating_point: OperatingPoint = OperatingPoint.ENHANCED
        domain: str | None = None
        language: Language | str = Language.EN
        output_locale: Language | str | None = None

        # Features
        enable_vad: bool = False
        max_delay: float = 0.7
        end_of_utterance_silence_trigger: float = 0.2
        end_of_utterance_max_delay: float = 10.0
        end_of_utterance_mode: EndOfUtteranceMode = EndOfUtteranceMode.FIXED
        additional_vocab: list[AdditionalVocabEntry] = []
        punctuation_overrides: dict | None = None

        # Diarization
        enable_diarization: bool = False
        speaker_sensitivity: float = 0.5
        max_speakers: int | None = None
        speaker_active_format: str = "{text}"
        speaker_passive_format: str | None = None
        prefer_current_speaker: bool = False
        focus_speakers: list[str] = []
        ignore_speakers: list[str] = []
        focus_mode: DiarizationFocusMode = DiarizationFocusMode.RETAIN
        known_speakers: list[DiarizationKnownSpeaker] = []

        # Audio
        audio_encoding: AudioEncoding = AudioEncoding.PCM_S16LE

    class UpdateParams(BaseModel):
        """Update parameters for Speechmatics STT service.

        These are the only parameters that can be changed once a session has started. If you need to
        change the language, etc., then you must create a new instance of the service.

        Parameters:
            focus_speakers: List of speaker IDs to focus on. When enabled, only these speakers are
                emitted as finalized frames and other speakers are considered passive. Words from
                other speakers are still processed, but only emitted when a focussed speaker has
                also said new words. A list of labels (e.g. `S1`, `S2`) or identifiers of known
                speakers (e.g. `speaker_1`, `speaker_2`) can be used.
                Defaults to [].

            ignore_speakers: List of speaker IDs to ignore. When enabled, these speakers are
                excluded from the transcription and their words are not processed. Their speech
                will not trigger any VAD or end of utterance detection. By default, any speaker
                with a label starting and ending with double underscores will be excluded (e.g.
                `__ASSISTANT__`).
                Defaults to [].

            focus_mode: Speaker focus mode for diarization. When set to `DiarizationFocusMode.RETAIN`,
                the STT engine will retain words spoken by other speakers (not listed in `ignore_speakers`)
                and process them as passive speaker frames. When set to `DiarizationFocusMode.IGNORE`,
                the STT engine will ignore words spoken by other speakers and they will not be processed.
                Defaults to `DiarizationFocusMode.RETAIN`.
        """

        focus_speakers: list[str] = []
        ignore_speakers: list[str] = []
        focus_mode: DiarizationFocusMode = DiarizationFocusMode.RETAIN

    def __init__(
        self,
        *,
        api_key: str | None = None,
        base_url: str | None = None,
        sample_rate: int = 16000,
        params: InputParams | None = None,
        **kwargs,
    ):
        """Initialize the Speechmatics STT service.

        Args:
            api_key: Speechmatics API key for authentication. Uses environment variable
                `SPEECHMATICS_API_KEY` if not provided.
            base_url: Base URL for Speechmatics API. Uses environment variable `SPEECHMATICS_RT_URL`
                or defaults to `wss://eu2.rt.speechmatics.com/v2`.
            sample_rate: Audio sample rate in Hz. Defaults to 16000.
            params: Optional[InputParams]: Input parameters for the service.
            **kwargs: Additional arguments passed to STTService.
        """
        super().__init__(sample_rate=sample_rate, **kwargs)

        # Service parameters
        self._api_key: str = api_key or os.getenv("SPEECHMATICS_API_KEY")
        self._base_url: str = (
            base_url or os.getenv("SPEECHMATICS_RT_URL") or "wss://eu2.rt.speechmatics.com/v2"
        )

        print(self._base_url)

        # Check we have required attributes
        if not self._api_key:
            raise ValueError("Missing Speechmatics API key")
        if not self._base_url:
            raise ValueError("Missing Speechmatics base URL")

        # Deprecation check
        _check_deprecated_args(kwargs, params)

        # Voice agent
        self._client: VoiceAgentClient | None = None
        self._config: VoiceAgentConfig = self._prepare_config(sample_rate, params)

        # Framework options
        self._enable_vad: bool = params.enable_vad
        self._end_of_utterance_silence_trigger: float = params.end_of_utterance_silence_trigger
        self._speaker_active_format: str = params.speaker_active_format
        self._speaker_passive_format: str = (
            params.speaker_passive_format or params.speaker_active_format
        )

        # Metrics
        self.set_model_name(self._config.operating_point.value)

        # Speaking states
        self._is_speaking: bool = False

        # Event handlers
        if params.enable_diarization:
            self._register_event_handler("on_speakers_result")

    async def start(self, frame: StartFrame):
        """Called when the new session starts."""
        await super().start(frame)
        await self._connect()

    async def stop(self, frame: EndFrame):
        """Called when the session ends."""
        await super().stop(frame)
        await self._disconnect()

    async def cancel(self, frame: CancelFrame):
        """Called when the session is cancelled."""
        await super().cancel(frame)
        await self._disconnect()

    async def process_frame(self, frame: Frame, direction: FrameDirection):
        """Process frames for VAD and metrics handling.

        Args:
            frame: Frame to process.
            direction: Direction of frame processing.
        """
        # Forward to parent
        await super().process_frame(frame, direction)

        # Force finalization
        if isinstance(frame, UserStoppedSpeakingFrame):
            if not self._enable_vad and self._client is not None:
                self._client.finalize()

    @traced_stt
    async def _trace_transcription(self, transcript: str, is_final: bool, language: Language):
        """Record transcription event for tracing."""
        pass

    async def run_stt(self, audio: bytes) -> AsyncGenerator[Frame, None]:
        """Adds audio to the audio buffer and yields None."""
        try:
            if self._client:
                await self._client.send_audio(audio)
            yield None
        except Exception as e:
            logger.error(f"Speechmatics error: {e}")
            yield ErrorFrame(f"Speechmatics error: {e}", fatal=False)
            await self._disconnect()

    def update_params(
        self,
        params: UpdateParams,
    ) -> None:
        """Updates the speaker configuration.

        This can update the speakers to listen to or ignore during an in-flight
        transcription. Only available if diarization is enabled.

        Args:
            params: Update parameters for the service.
        """
        # Check possible
        if not self._config.enable_diarization:
            raise ValueError("Diarization is not enabled")

        # Update the existing diarization configuration
        if params.focus_speakers is not None:
            self._config.speaker_config.focus_speakers = params.focus_speakers
        if params.ignore_speakers is not None:
            self._config.speaker_config.ignore_speakers = params.ignore_speakers
        if params.focus_mode is not None:
            self._config.speaker_config.focus_mode = params.focus_mode

        # Send the update
        if self._client:
            self._client.update_diarization_config(self._config.speaker_config)

    async def send_message(self, message: AgentClientMessageType | str, **kwargs: Any) -> None:
        """Send a message to the STT service.

        This sends a message to the STT service via the underlying transport. If the session
        is not running, this will raise an exception. Messages in the wrong format will also
        cause an error.

        Args:
            message: Message to send to the STT service.
            **kwargs: Additional arguments passed to the underlying transport.
        """
        try:
            payload = {"message": message}
            payload.update(kwargs)
            logger.debug(f"{self} sending message to STT: {payload}")
            asyncio.run_coroutine_threadsafe(
                self._client.send_message(payload), self.get_event_loop()
            )
        except Exception as e:
            raise RuntimeError(f"{self} error sending message to STT: {e}")

    async def _connect(self) -> None:
        """Connect to the STT service."""
        # Log the event
        logger.debug(f"{self} connecting to Speechmatics STT service")

        # STT client
        self._client: VoiceAgentClient = VoiceAgentClient(
            api_key=self._api_key,
            url=self._base_url,
            app=f"pipecat/{pipecat_version}",
            config=self._config,
        )

        # Interim segment event
        @self._client.on(AgentServerMessageType.ADD_INTERIM_SEGMENTS)
        def _evt_on_interim_segment(message: dict[str, Any]):
            segments: list[SpeakerSegment] = message["segments"]
            asyncio.run_coroutine_threadsafe(self._send_frames(segments), self.get_event_loop())

        # Final segment event
        @self._client.on(AgentServerMessageType.ADD_SEGMENTS)
        def _evt_on_final_segment(message: dict[str, Any]):
            segments: list[SpeakerSegment] = message["segments"]
            asyncio.run_coroutine_threadsafe(
                self._send_frames(segments, finalized=True), self.get_event_loop()
            )

        # VAD events
        if self._enable_vad:

            @self._client.on(AgentServerMessageType.SPEAKING_STARTED)
            def _evt_on_speech_started(message: dict[str, Any]):
                status: SpeakerVADStatus = message["status"]
                asyncio.run_coroutine_threadsafe(
                    self._send_vad_frame(speaking=status.is_active),
                    self.get_event_loop(),
                )

            @self._client.on(AgentServerMessageType.SPEAKING_ENDED)
            def _evt_on_speech_ended(message: dict[str, Any]):
                status: SpeakerVADStatus = message["status"]
                asyncio.run_coroutine_threadsafe(
                    self._send_vad_frame(speaking=status.is_active),
                    self.get_event_loop(),
                )

            @self._client.on(AgentServerMessageType.END_OF_UTTERANCE)
            def _evt_on_turn_ended(message: dict[str, Any]):
                logger.debug(message)

        # Speaker Result
        if self._config.enable_diarization:

            @self._client.on(AgentServerMessageType.SPEAKERS_RESULT)
            def _evt_on_speakers_result(message: dict[str, Any]):
                logger.debug(f"{self} speakers result received from STT")
                asyncio.run_coroutine_threadsafe(
                    self._call_event_handler("on_speakers_result", message),
                    self.get_event_loop(),
                )

        # Metrics
        # @self._client.on(AgentServerMessageType.METRICS)
        # def _evt_on_metrics(message: dict[str, Any]):
        #     logger.debug(f"Metrics received from STT: {message}")

        # TTFB Metrics
        @self._client.on(AgentServerMessageType.TTFB_METRICS)
        def _evt_on_ttfb_metrics(message: dict[str, Any]):
            asyncio.run_coroutine_threadsafe(
                self._emit_ttfb_metrics(message.get("ttfb")), self.get_event_loop()
            )

        # Connect to the client
        try:
            await self._client.connect()
            logger.debug(f"{self} connected to Speechmatics STT service")
        except Exception as e:
            logger.error(f"{self} error connecting to Speechmatics: {e}")
            self._client = None

    async def _disconnect(self) -> None:
        """Disconnect from the STT service."""
        # Disconnect the client
        logger.debug(f"{self} disconnecting from Speechmatics STT service")
        try:
            if self._client:
                await self._client.disconnect()
        except asyncio.TimeoutError:
            logger.warning(f"{self} timeout while closing Speechmatics client connection")
        except Exception as e:
            logger.error(f"{self} error closing Speechmatics client: {e}")
        finally:
            self._client = None

    def _prepare_config(self, sample_rate: int, params: InputParams | None = None) -> None:
        """Parse the InputParams into VoiceAgentConfig."""
        # Default config
        if not params:
            return VoiceAgentConfig()

        # Create config
        return VoiceAgentConfig(
            # Service
            operating_point=params.operating_point,
            domain=params.domain,
            language=_language_to_speechmatics_language(params.language),
            output_locale=_locale_to_speechmatics_locale(params.language, params.output_locale),
            # Features
            max_delay=params.max_delay,
            end_of_utterance_silence_trigger=params.end_of_utterance_silence_trigger,
            end_of_utterance_max_delay=params.end_of_utterance_max_delay,
            end_of_utterance_mode=params.end_of_utterance_mode,
            additional_vocab=params.additional_vocab,
            punctuation_overrides=params.punctuation_overrides,
            # Diarization
            enable_diarization=params.enable_diarization,
            speaker_sensitivity=params.speaker_sensitivity,
            max_speakers=params.max_speakers,
            prefer_current_speaker=params.prefer_current_speaker,
            speaker_config=DiarizationSpeakerConfig(
                focus_speakers=params.focus_speakers,
                ignore_speakers=params.ignore_speakers,
                focus_mode=params.focus_mode,
            ),
            known_speakers=params.known_speakers,
            # Audio
            sample_rate=sample_rate,
            audio_encoding=params.audio_encoding,
        )

    async def _send_frames(self, segments: list[SpeakerSegment], finalized: bool = False) -> None:
        """Send frames to the pipeline.

        Args:
            segments: The segments to send.
            finalized: Whether the data is final or partial.
        """
        # Skip if no frames
        if not segments:
            return

        # Frames to send
        frames: list[Frame] = []

        # Create frame from segment
        def attr_from_segment(segment: SpeakerSegment) -> dict[str, Any]:
            return {
                "text": segment.format_text(
                    format=self._speaker_active_format
                    if segment.is_active
                    else self._speaker_passive_format
                ),
                "user_id": segment.speaker_id or "",
                "timestamp": segment.timestamp,
                "language": segment.language,
                "result": [r.result for r in segment.fragments if r.result],
            }

        # If final, then re-parse into TranscriptionFrame
        if finalized:
            frames += [TranscriptionFrame(**attr_from_segment(segment)) for segment in segments]
            finalized_text = "|".join([s.format_text() for s in segments])
            await self._trace_transcription(finalized_text, True, segments[0].language)
            logger.debug(f"{self} finalized transcript: {[f.text for f in frames]}")

        # Return as interim results (unformatted)
        else:
            frames += [
                InterimTranscriptionFrame(**attr_from_segment(segment)) for segment in segments
            ]
            logger.debug(f"{self} interim transcript: {[f.text for f in frames]}")

        # Send the DOWNSTREAM frames
        for frame in frames:
            await self.push_frame(frame)

    async def _send_vad_frame(self, speaking: bool = False) -> None:
        """Send VAD frame to the pipeline.

        This will emit a UserStartedSpeakingFrame or UserStoppedSpeakingFrame
        depending on the value of `speaking`. It will also emit a InterruptionTaskFrame
        for the pipeline to handle interruption of the bot.

        Args:
            speaking: Whether the user is speaking or not.
        """
        # Skip if VAD not enabled
        if not self._enable_vad:
            return

        # Frames to send
        downstream_frames: list[Frame] = []

        # If VAD is enabled, then send a speaking frame
        if speaking:
            logger.debug(f"{self} user started speaking")
            self._is_speaking = True
<<<<<<< HEAD
            upstream_frames += [InterruptionTaskFrame()]
=======
            await self.push_interruption_task_frame_and_wait()
>>>>>>> d8cd28bb
            downstream_frames += [UserStartedSpeakingFrame()]

        # User has stopped speaking
        else:
            logger.debug(f"{self} user stopped speaking")
            self._is_speaking = False
            downstream_frames += [UserStoppedSpeakingFrame()]

        # Send the DOWNSTREAM frames
        for frame in downstream_frames:
            await self.push_frame(frame, FrameDirection.DOWNSTREAM)

    def can_generate_metrics(self) -> bool:
        """Check if this service can generate processing metrics.

        Returns:
            True, as Deepgram service supports metrics generation.
        """
        return True

    async def _emit_ttfb_metrics(self, ttfb: int) -> None:
        """Create TTFB metrics.

        The TTFB is the miliseconds between the person speaking and the STT
        engine emitting the first partial. This is only calculated at the
        start of an utterance.
        """
        # Skip if metrics not available
        if not self._metrics:
            return

        # Calculate time as time.time() - ttfb (which is seconds)
        start_time = time.time() - (ttfb / 1000.0)

        # TODO - this does not use official methods!

        # Update internal metrics
        self._metrics._start_ttfb_time = start_time
        self._metrics._start_processing_time = start_time

        # Stop TTFB metrics
        await self.stop_ttfb_metrics()

        # TODO - have this elsewhere to capture all processing time?
        await self.stop_processing_metrics()


def _language_to_speechmatics_language(language: Language) -> str:
    """Convert a Language enum to a Speechmatics language code.

    Args:
        language: The Language enum to convert.

    Returns:
        str: The Speechmatics language code, if found.
    """
    # List of supported input languages
    BASE_LANGUAGES = {
        Language.AR: "ar",
        Language.BA: "ba",
        Language.EU: "eu",
        Language.BE: "be",
        Language.BG: "bg",
        Language.BN: "bn",
        Language.YUE: "yue",
        Language.CA: "ca",
        Language.HR: "hr",
        Language.CS: "cs",
        Language.DA: "da",
        Language.NL: "nl",
        Language.EN: "en",
        Language.EO: "eo",
        Language.ET: "et",
        Language.FA: "fa",
        Language.FI: "fi",
        Language.FR: "fr",
        Language.GL: "gl",
        Language.DE: "de",
        Language.EL: "el",
        Language.HE: "he",
        Language.HI: "hi",
        Language.HU: "hu",
        Language.IT: "it",
        Language.ID: "id",
        Language.GA: "ga",
        Language.JA: "ja",
        Language.KO: "ko",
        Language.LV: "lv",
        Language.LT: "lt",
        Language.MS: "ms",
        Language.MT: "mt",
        Language.CMN: "cmn",
        Language.MR: "mr",
        Language.MN: "mn",
        Language.NO: "no",
        Language.PL: "pl",
        Language.PT: "pt",
        Language.RO: "ro",
        Language.RU: "ru",
        Language.SK: "sk",
        Language.SL: "sl",
        Language.ES: "es",
        Language.SV: "sv",
        Language.SW: "sw",
        Language.TA: "ta",
        Language.TH: "th",
        Language.TR: "tr",
        Language.UG: "ug",
        Language.UK: "uk",
        Language.UR: "ur",
        Language.VI: "vi",
        Language.CY: "cy",
    }

    # Get the language code
    result = BASE_LANGUAGES.get(language)

    # Fail if language is not supported
    if not result:
        raise ValueError(f"Unsupported language: {language}")

    # Return the language code
    return result


def _locale_to_speechmatics_locale(language_code: str, locale: Language) -> str | None:
    """Convert a Language enum to a Speechmatics language code.

    Args:
        language_code: The language code.
        locale: The Language enum to convert.

    Returns:
        str: The Speechmatics language code, if found.
    """
    # Languages and output locales
    LOCALES = {
        "en": {
            Language.EN_GB: "en-GB",
            Language.EN_US: "en-US",
            Language.EN_AU: "en-AU",
        },
    }

    # Get the locale code
    result = LOCALES.get(language_code, {}).get(locale)

    # Fail if locale is not supported
    if not result:
        logger.warning(f"Unsupported output locale: {locale}, defaulting to {language_code}")

    # Return the locale code
    return result


def _check_deprecated_args(kwargs: dict, params: SpeechmaticsSTTService.InputParams) -> None:
    """Check arguments for deprecation and update params if necessary.

    This function will show deprecation warnings for deprecated arguments and
    migrate them to the new location in the params object. If the new location
    is None, the argument is not used.

    Args:
        kwargs: Keyword arguments passed to the constructor.
        params: Input parameters for the service.
    """

    # Show deprecation warnings
    def _deprecation_warning(old: str, new: str | None = None):
        import warnings

        with warnings.catch_warnings():
            warnings.simplefilter("always")
            if new:
                message = f"`{old}` is deprecated, use `InputParams.{new}`"
            else:
                message = f"`{old}` is deprecated and not used"
            warnings.warn(message, DeprecationWarning)

    # List of deprecated arguments and their new location
    deprecated_args = [
        ("language", "language"),
        ("language_code", "language"),
        ("domain", "domain"),
        ("output_locale", "output_locale"),
        ("output_locale_code", "output_locale"),
        ("enable_partials", None),
        ("max_delay", "max_delay"),
        ("chunk_size", "chunk_size"),
        ("audio_encoding", "audio_encoding"),
        ("end_of_utterance_silence_trigger", "end_of_utterance_silence_trigger"),
        {"enable_speaker_diarization", "enable_diarization"},
        ("text_format", "speaker_active_format"),
        ("max_speakers", "max_speakers"),
        ("transcription_config", None),
    ]

    # Show warnings + migrate the arguments
    for old, new in deprecated_args:
        if old in kwargs:
            _deprecation_warning(old, new)
            if kwargs.get(old, None) is not None:
                params.__setattr__(new, kwargs[old])<|MERGE_RESOLUTION|>--- conflicted
+++ resolved
@@ -572,7 +572,7 @@
             ]
             logger.debug(f"{self} interim transcript: {[f.text for f in frames]}")
 
-        # Send the DOWNSTREAM frames
+        # Send the frames
         for frame in frames:
             await self.push_frame(frame)
 
@@ -580,7 +580,7 @@
         """Send VAD frame to the pipeline.
 
         This will emit a UserStartedSpeakingFrame or UserStoppedSpeakingFrame
-        depending on the value of `speaking`. It will also emit a InterruptionTaskFrame
+        depending on the value of `speaking`. It will also emit an interruption
         for the pipeline to handle interruption of the bot.
 
         Args:
@@ -589,30 +589,19 @@
         # Skip if VAD not enabled
         if not self._enable_vad:
             return
-
-        # Frames to send
-        downstream_frames: list[Frame] = []
 
         # If VAD is enabled, then send a speaking frame
         if speaking:
             logger.debug(f"{self} user started speaking")
             self._is_speaking = True
-<<<<<<< HEAD
-            upstream_frames += [InterruptionTaskFrame()]
-=======
             await self.push_interruption_task_frame_and_wait()
->>>>>>> d8cd28bb
-            downstream_frames += [UserStartedSpeakingFrame()]
+            await self.push_frame(UserStartedSpeakingFrame())
 
         # User has stopped speaking
         else:
             logger.debug(f"{self} user stopped speaking")
             self._is_speaking = False
-            downstream_frames += [UserStoppedSpeakingFrame()]
-
-        # Send the DOWNSTREAM frames
-        for frame in downstream_frames:
-            await self.push_frame(frame, FrameDirection.DOWNSTREAM)
+            await self.push_frame(UserStoppedSpeakingFrame())
 
     def can_generate_metrics(self) -> bool:
         """Check if this service can generate processing metrics.
