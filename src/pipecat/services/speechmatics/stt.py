--- conflicted
+++ resolved
@@ -329,10 +329,6 @@
         self._domain: Optional[str] = domain
         self._output_locale: Optional[Language] = output_locale
         self._output_locale_code: Optional[str] = output_locale_code
-<<<<<<< HEAD
-=======
-        self._enable_partials: bool = enable_partials
->>>>>>> ec6e7309
         self._max_delay: float = max_delay
         self._enable_partials: bool = enable_partials
         self._sample_rate: int = sample_rate
